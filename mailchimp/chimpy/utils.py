import math

from datetime import timedelta



def transform_datetime(dt):
    """ converts datetime parameter"""

    if dt is None:
        dt = ''
    else:
        dt = dt.strftime('%Y-%m-%d %H:%M:%S')
<<<<<<< HEAD

=======
>>>>>>> 9db53795
    return dt


def ceil_dt(dt):
    # Taken from http://stackoverflow.com/a/13071613/389453
    # how many secs have passed this hour
    nsecs = dt.minute * 60 + dt.second + dt.microsecond*1e-6
    # number of seconds to next quarter hour mark
    # Non-analytic (brute force is fun) way:
    delta = next(x for x in xrange(0,3601,900) if x>=nsecs) - nsecs
    # time + number of seconds to quarter hour mark.
    return dt + timedelta(seconds=delta)


def flatten(params, key=None):
    """ flatten nested dictionaries and lists """
    flat = {}
    for name, val in params.items():
        if key is not None and not isinstance(key, int):
            name = "{}[{}]".format(key, name)
        if isinstance(val, dict):
            flat.update(flatten(val, name))
        elif isinstance(val, list):
            flat.update(flatten(dict(enumerate(val)), name))
        elif val is not None:
            flat[name] = val
    return flat<|MERGE_RESOLUTION|>--- conflicted
+++ resolved
@@ -11,10 +11,6 @@
         dt = ''
     else:
         dt = dt.strftime('%Y-%m-%d %H:%M:%S')
-<<<<<<< HEAD
-
-=======
->>>>>>> 9db53795
     return dt
 
 
