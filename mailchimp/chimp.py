from __future__ import unicode_literals

import datetime

from django.core.urlresolvers import reverse
from django.contrib.sites.models import Site

from .chimpy.chimpy import Connection as BaseConnection, ChimpyException
from .utils import wrap, build_dict, Cache, WarningLogger
from .exceptions import (
    MCCampaignDoesNotExist,
    MCListDoesNotExist,
    MCConnectionFailed,
    MCTemplateDoesNotExist,
    MCFolderDoesNotExist,
)
from .constants import *
from .settings import WEBHOOK_KEY


class SegmentCondition(object):
    OPERATORS = {
        'is': lambda a,b: a == b,
        'not': lambda a,b: a != b,
        'gt': lambda a,b: a > b,
        'lt': lambda a,b: a < b,
        'like': lambda a,b: a in b,
        'nlike': lambda a,b: a not in b,
        'starts': lambda a,b: str(a).startswith(str(b)),
        'ends': lambda a,b: str(a).endswith(str(b))
    }
<<<<<<< HEAD

    def __init__(self, field, op, value):
=======
    
    def __init__(self, condition_type, field, op, value):
        self.condition_type = condition_type
>>>>>>> 9db53795
        self.field = field
        self.op = op
        self.value = value
        check_function_name = 'check_%s' % self.field
        if not hasattr(self, check_function_name):
            check_function_name = 'merge_check'
        self.checker = getattr(self, check_function_name)

    def check(self, member):
        return self.checker(member)

    def check_interests(self, member):
        interests = self.value.split(',')
        if self.op == 'all':
            for interest in interests:
                if interest not in member.interests:
                    return False
            return True
        elif self.op == 'one':
            for interest in interests:
                if interest in member.interests:
                    return True
            return False
        else:
            for interest in interests:
                if interest in member.interests:
                    return False
            return True

    def merge_check(self, member):
        return self.OPERATORS[self.op](member.merges[self.field.upper()], self.value)


class BaseChimpObject(object):
    _attrs = ()
    _methods = ()

    verbose_attr = 'id'
    cache_key = 'id'

    def __init__(self, master, info):
        self.master = master

        for attr in self._attrs:
<<<<<<< HEAD
            setattr(self, attr, info[attr])
=======
            lookup = lambda d, key: d[key]
            keys = attr.split('.')
            value = reduce(lookup, keys, info)
            setattr(self, keys[-1], value)
>>>>>>> 9db53795

        base = self.__class__.__name__.lower()
        self.cache = master.cache.get_child_cache(getattr(self, self.cache_key))
        self.con = master.con

        for method in self._methods:
            setattr(self, method, wrap(base, self.master.con, method, self.id))

    def __repr__(self):
        verbose = getattr(self, self.verbose_attr).encode('utf-8')
        return '<%s object: %s>' % (self.__class__.__name__, verbose)

    def __str__(self):
        return unicode(self).encode('utf-8')


class Campaign(BaseChimpObject):
<<<<<<< HEAD
    _attrs = ('archive_url', 'create_time', 'emails_sent', 'folder_id',
              'from_email', 'from_name', 'id', 'inline_css', 'list_id',
              'send_time', 'status', 'subject', 'title', 'to_name', 'type',
              'web_id')

    _methods =  ('delete', 'pause', 'replicate', 'resume', 'schedule',
                 'send_now', 'send_test', 'unschedule')

    verbose_attr = 'subject'
=======
    _attrs = ('archive_url', 'create_time', 'emails_sent', 'settings.folder_id',
              'settings.from_name', 'id', 'settings.inline_css', 'recipients.list_id',
              'send_time', 'status', 'settings.subject_line', 'settings.title',
              'settings.to_name', 'type')
    
    _methods =  ('delete', 'pause', 'replicate', 'resume', 'schedule',
                 'send_now', 'send_test', 'unschedule')
    
    verbose_attr = 'subject_line'
>>>>>>> 9db53795

    def __init__(self, master, info):
        super(Campaign, self).__init__(master, info)
        try:
            self.list = self.master.get_list_by_id(self.list_id)
        except MCListDoesNotExist:
            self.list = None
        self._content = None
        self.frozen_info = info

    def __unicode__(self):
        return self.subject

    @property
    def content(self):
        return self.get_content()

    def get_content(self):
        if self._content is None:
            self._content = self.con.campaign_content(self.id)
        return self._content

    def send_now_async(self):
        return self.send_now()

    def delete(self):
        return self.con.campaign_delete(self.id)

    def pause(self):
        return self.con.campaign_pause(self.id)

    def update(self):
        status = []
        for key, value in self._get_diff():
            status.append(self.con.campaign_update(self.id, key, value))
        return all(status)

    def _get_diff(self):
        diff = []
        new_frozen = {}
        for key in self._attrs:
            current = getattr(self, key)
            if self.frozen_info[key] != current:
                diff.append((key, current))
            new_frozen[key] = current
        self.frozen_info = new_frozen
        return diff

    @property
    def is_sent(self):
        return self.status == 'sent'


class Member(BaseChimpObject):
    _attrs = ('email', 'timestamp')
<<<<<<< HEAD

    _extended_attrs = ('id', 'ip_opt', 'ip_signup', 'merges', 'status')
=======
    
    _extended_attrs = ('id', 'ip_opt', 'ip_signup', 'merge_fields', 'status', 'interests')
>>>>>>> 9db53795

    verbose_attr = 'email'
    cache_key = 'email'

    def __init__(self, master, info):
        super(Member, self).__init__(master, info)

    def __unicode__(self):
        return self.email

    def __getattr__(self, attr):
        if attr in self._extended_attrs:
            return self.info[attr]
<<<<<<< HEAD
        raise AttributeError(attr)

    @property
    def interests(self):
        return [i.strip() for i in self.merges['INTERESTS'].split(',')]
=======
        raise AttributeError, attr

    @property
    def merges(self):
        return self.merge_fields
>>>>>>> 9db53795

    @property
    def info(self):
        return self.get_info()

    def get_info(self):
        return self.cache.get('list_member_info', self.con.list_member_info, self.master.id, self.email)

    def update(self):
<<<<<<< HEAD
        return self.con.list_update_member(self.master.id, self.email, self.merges)


=======
        return self.con.list_update_member(self.master.id, self.email, self.merges, interests=self.interests)
    
    
>>>>>>> 9db53795
class LazyMemberDict(dict):
    def __init__(self, master):
        super(LazyMemberDict, self).__init__()
        self._list = master

    def __getitem__(self, key):
        if key in self:
            return super(LazyMemberDict, self).__getitem__(key)
        value = self._list.get_member(key)
        self[key] = value
        return value


class List(BaseChimpObject):
    '''
    This represents a mailing list. Most of the methods (defined in _methods) are wrappers of the flat
    API found in chimpy.chimpy. As such, signatures are the same.
    '''
<<<<<<< HEAD
    _methods = ('batch_subscribe',
                'batch_unsubscribe',
                'subscribe', # Sig: (email_address,merge_vars{},email_type='text',double_optin=True)
                'unsubscribe')

    _attrs = ('id', 'date_created', 'name', 'web_id', 'stats')
=======
    _methods = ('batch_subscribe', 
                'batch_unsubscribe', 
                'subscribe',
                'unsubscribe')
    
    _attrs = ('id', 'date_created', 'name', 'stats')
>>>>>>> 9db53795

    verbose_attr = 'name'

    def __init__(self, *args, **kwargs):
        super(List, self).__init__(*args, **kwargs)
        self.members = LazyMemberDict(self)

    def segment_test(self, match, conditions):
        return self.master.con.campaign_segment_test(self.id, {'match': match, 'conditions': conditions})

    def list_interest_groupings(self):
        return self.master.con.list_interest_groupings(self.id)

<<<<<<< HEAD
    def list_interest_groups(self, grouping_id=None, full=False):
        grouping_id = int(grouping_id or self._default_grouping())
        groupings = self.list_interest_groupings()
        grouping = None
        for g in groupings:
            if int(g['id']) == grouping_id:
                grouping = g
                break
        if not grouping:
            return []
        if not full:
            return [group['name'] for group in grouping['groups']]
        return grouping

=======
>>>>>>> 9db53795
    def add_interest_group(self, groupname, grouping_id=None):
        grouping_id = grouping_id or self._default_grouping()
        return self.master.con.list_interest_group_add(self.id, groupname, grouping_id)

    def remove_interest_group(self, groupname, grouping_id=None):
        grouping_id = grouping_id or self._default_grouping()
        return self.master.con.list_interest_group_del(self.id, groupname, grouping_id)

    def update_interest_group(self, oldname, newname, grouping_id=None):
        grouping_id = grouping_id or self._default_grouping()
        return self.master.con.list_interest_group_update(self.id, oldname, newname, grouping_id)

    def add_interests_if_not_exist(self, *interests):
        self.cache.flush('interest_groups')
        interest_groups = self.interest_groups['groups']
        names = set(g['name'] for g in interest_groups)
        for interest in set(interests):
            if interest not in names:
                self.add_interest_group(interest)
                interest_groups.append(interest)

    def _default_grouping(self):
        if not hasattr(self, '_default_grouping_id'):
            groupings = self.list_interest_groupings()
            if len(groupings):
                self._default_grouping_id = groupings[0]['id']
            else:
                self._default_grouping_id = None
        return self._default_grouping_id

    @property
    def webhooks(self):
        return self.get_webhooks()

    def get_webhooks(self):
        return self.cache.get('webhooks', self.master.con.list_webhooks, self.id)

    def add_webhook(self, url, actions, sources):
        return self.master.con.list_webhook_add(self.id, url, actions, sources)

    def remove_webhook(self, url):
        return self.master.con.list_webhook_del(self.id, url)

    def add_webhook_if_not_exists(self, url, actions, sources):
        for webhook in self.webhooks:
            if webhook['url'] == url:
                return True
        return self.add_webhook(url, actions, sources)

    def install_webhook(self):
        domain = Site.objects.get_current().domain
        if not (domain.startswith('http://') or domain.startswith('https://')):
            domain = 'http://%s' % domain
        if domain.endswith('/'):
            domain = domain[:-1]
        url = domain + reverse('mailchimp_webhook', kwargs={'key': WEBHOOK_KEY})
        actions = {'subscribe': True,
                   'unsubscribe': True,
                   'profile': True,
                   'cleaned': True,
                   'upemail': True,}
        sources = {'user': True,
                   'admin': True,
                   'api': False}
        return self.add_webhook_if_not_exists(url, actions, sources)

<<<<<<< HEAD
    @property
    def interest_groups(self):
        return self.get_interest_groups()

    def get_interest_groups(self):
        return self.cache.get('interest_groups', self.list_interest_groups, full=True)

=======
>>>>>>> 9db53795
    def add_merge(self, key, desc, req=None):
        req = req or {}
        return self.master.con.list_merge_var_add(self.id, key, desc, req if req else False)

    def remove_merge(self, key):
        return self.master.con.list_merge_var_del(self.id, key)

    def add_merges_if_not_exists(self, *new_merges):
        self.cache.flush('merges')
        merges = [m['tag'].upper() for m in self.merges]
        for merge in set(new_merges):
            if merge.upper() not in merges:
                self.add_merge(merge, merge, False)
                merges.append(merge.upper())

    @property
    def merges(self):
        return self.get_merges()

    def get_merges(self):
        return self.cache.get('merges', self.master.con.list_merge_vars, self.id)

    def __unicode__(self):
        return self.name

    def get_member(self, email):
        try:
            data = self.master.con.list_member_info(self.id, email)
        except ChimpyException:
            return None
        # actually it would make more sense giving the member everything
        memberdata = {}
        memberdata['timestamp'] = data['timestamp_signup']
        memberdata['email'] = data['email_address']
        return Member(self, memberdata)

    def filter_members(self, segment_opts):
        """
        segment_opts = {'match': 'all' if self.segment_options_all else 'any',
        'conditions': json.loads(self.segment_options_conditions)}
        """
        mode = all if segment_opts['match'] == 'all' else any
        conditions = [SegmentCondition(**dict((str(k), v) for k,v in c.items())) for c in segment_opts['conditions']]
        for email, member in self.members.items():
            if mode([condition.check(member) for condition in conditions]):
                yield member


<<<<<<< HEAD
class Template(BaseChimpObject):
    _attrs = ('id', 'layout', 'name', 'preview_image', 'sections', 'default_content', 'source', 'preview')
=======
class BoundTemplate(object):

    def __init__(self, template, data):
        self.template = template
        self.data = data
        self.id = self.template.id

    def __iter__(self):
        return iter(self.data.items())

    def as_dict(self):
        return dict(self)


class Template(BaseChimpObject):
    _attrs = ('id', 'name', 'thumbnail', 'type')
>>>>>>> 9db53795

    verbose_attr = 'name'

    def build(self, **kwargs):
<<<<<<< HEAD
        class BuiltTemplate(object):
            def __init__(self, template, data):
                self.template = template
                self.data = data
                self.id = self.template.id

            def __iter__(self):
                return iter(self.data.items())
        data = {}
        for key, value in kwargs.items():
            if key in self.sections:
                data['html_%s' % key] = value
        return BuiltTemplate(self, data)
=======
        return BoundTemplate(self, kwargs)
>>>>>>> 9db53795


class Folder(BaseChimpObject):
    _attrs = ('id', 'name', 'type', 'date_created')

    def __init__(self, master, info):
        info['id'] = info['folder_id']
        del info['folder_id']

        super(Folder, self).__init__(master, info)


class Connection(object):
    REGULAR = REGULAR_CAMPAIGN
    PLAINTEXT = PLAINTEXT_CAMPAIGN
    ABSPLIT = ABSPLIT_CAMPAIGN
    RSS = RSS_CAMPAIGN
    TRANS = TRANS_CAMPAIGN
    AUTO = AUTO_CAMPAIGN
    DOES_NOT_EXIST = {
        'templates': MCTemplateDoesNotExist,
        'campaigns': MCCampaignDoesNotExist,
        'lists': MCListDoesNotExist,
        'folders': MCFolderDoesNotExist,
    }

    def __init__(self, api_key=None, secure=False, check=True):
        self._secure = secure
        self._check = check
        self._api_key = None
        self.con = None
        self.is_connected = False
        if api_key is not None:
            self.connect(api_key)

    def connect(self, api_key):
        self._api_key = api_key
        self.cache = Cache(api_key)
        self.warnings = WarningLogger()
        self.con = self.warnings.proxy(BaseConnection(self._api_key, self._secure))
        if self._check and not self.ping():
            raise MCConnectionFailed()
        self.is_connected = True

    def ping(self):
        return self.con.ping()

    @property
    def campaigns(self):
        return self.get_campaigns()

    def get_campaigns(self):
<<<<<<< HEAD
        return self.cache.get('campaigns', self._get_categories)
=======
        return self.cache.get('campaigns', self._get_campaigns)
>>>>>>> 9db53795

    @property
    def lists(self):
        return self.get_lists()

    def get_lists(self):
        return self.cache.get('lists', self._get_lists)

    @property
    def templates(self):
        return self.get_templates()

    def get_templates(self):
        return self.cache.get('templates', self._get_templates)
<<<<<<< HEAD

    def _get_categories(self):
        return build_dict(self, Campaign, self.con.campaigns()['data'])
=======
    
    def _get_campaigns(self):
        return build_dict(self, Campaign, self.con.campaigns())
>>>>>>> 9db53795

    def _get_lists(self):
        return build_dict(self, List, self.con.lists())

    def _get_templates(self):
        templates = self.con.campaign_templates()
        return build_dict(self, Template, templates)

    @property
    def folders(self):
        return self.get_folders()

    def get_folders(self):
        return self.cache.get('folders', self._get_folders)

    def _get_folders(self):
        return build_dict(self, Folder, self.con.folders(), key='folder_id')

    def get_list_by_id(self, id):
        return self._get_by_id('lists', id)

    def get_campaign_by_id(self, id):
<<<<<<< HEAD
        return self._get_by_id('campaigns', id)
=======
        return build_dict(self, Campaign, [self.con.campaign(id)])[id]
>>>>>>> 9db53795

    def get_template_by_id(self, id):
        return self._get_by_id('templates', id)

    def get_template_by_name(self, name):
        return self._get_by_key('templates', 'name', name)

    def get_folder_by_id(self, id):
        return self._get_by_id('folders', id)

    def get_folder_by_name(self, name):
        return self._get_by_key('folders', 'name', name)

    def _get_by_id(self, thing, id):
        try:
            return getattr(self, thing)[id]
        except KeyError:
            self.cache.flush(thing)
            try:
                return getattr(self, thing)[id]
            except KeyError:
                raise self.DOES_NOT_EXIST[thing](id)

    def _get_by_key(self, thing, name, key):
        for id, obj in getattr(self, thing).items():
            if getattr(obj, name) == key:
                return obj
        raise self.DOES_NOT_EXIST[thing]('%s=%s' % (name, key))

    def create_campaign(self, campaign_type, campaign_list, template, subject,
            reply_to, from_name, to_name, folder_id=None,
            tracking=None, title='', authenticate=False,
            analytics=None, auto_footer=False,
            auto_tweet=False, segment_opts=None, rss_opts=None):
        """
        Creates a new campaign and returns it for the arguments given.
        """
        tracking = tracking or {'opens':True, 'html_clicks': True}

        if analytics:
            tracking.update(analytics)

        recipients = {
            'list_id': campaign_list.id,
        }
        segment_opts = segment_opts or {}

        if segment_opts.get('conditions', None):
            recipients['segment_opts'] = segment_opts

        settings = {}

        if title:
            settings['title'] = title
        else:
            settings['title'] = subject

        settings['reply_to'] = reply_to
        settings['subject_line'] = subject
        settings['from_name'] = from_name
        settings['to_name'] = to_name
        settings['authenticate'] = bool(authenticate)
        settings['auto_footer'] = bool(auto_footer)
        settings['auto_tweet'] = bool(auto_tweet)

        if title:
            settings['title'] = title
        else:
            settings['title'] = subject

        if folder_id:
            settings['folder_id'] = folder_id

        data = self.con.campaign_create(
            campaign_type,
            settings=settings,
            tracking=tracking,
            recipients=recipients,
            rss_opts=rss_opts,
        )

        self.con.campaign_set_content(
            cid=data['id'],
            template=template
        )

        camp = self.get_campaign_by_id(data['id'])
        camp.template_object = template
        return camp

    def queue(self, campaign_type, contents, list_id, template_id, subject,
        from_email, from_name, to_name, folder_id=None, tracking_opens=True,
        tracking_html_clicks=True, tracking_text_clicks=False, title=None,
        authenticate=False, google_analytics=None, auto_footer=False,
        auto_tweet=False, segment_options=False, segment_options_all=True,
        segment_options_conditions=None, type_opts=None, obj=None):
        from mailchimp.models import Queue
        segment_options_conditions = segment_options_conditions or []
        type_opts = type_opts or {}
        kwargs = locals().copy()
        del kwargs['Queue']
        del kwargs['self']
        return Queue.objects.queue(**kwargs)<|MERGE_RESOLUTION|>--- conflicted
+++ resolved
@@ -29,14 +29,9 @@
         'starts': lambda a,b: str(a).startswith(str(b)),
         'ends': lambda a,b: str(a).endswith(str(b))
     }
-<<<<<<< HEAD
-
-    def __init__(self, field, op, value):
-=======
-    
+
     def __init__(self, condition_type, field, op, value):
         self.condition_type = condition_type
->>>>>>> 9db53795
         self.field = field
         self.op = op
         self.value = value
@@ -81,14 +76,14 @@
         self.master = master
 
         for attr in self._attrs:
-<<<<<<< HEAD
-            setattr(self, attr, info[attr])
-=======
             lookup = lambda d, key: d[key]
             keys = attr.split('.')
-            value = reduce(lookup, keys, info)
+            try:
+                value = reduce(lookup, keys, info)
+            except NameError:
+                import functools
+                value = functools.reduce(lookup, keys, info)
             setattr(self, keys[-1], value)
->>>>>>> 9db53795
 
         base = self.__class__.__name__.lower()
         self.cache = master.cache.get_child_cache(getattr(self, self.cache_key))
@@ -106,17 +101,6 @@
 
 
 class Campaign(BaseChimpObject):
-<<<<<<< HEAD
-    _attrs = ('archive_url', 'create_time', 'emails_sent', 'folder_id',
-              'from_email', 'from_name', 'id', 'inline_css', 'list_id',
-              'send_time', 'status', 'subject', 'title', 'to_name', 'type',
-              'web_id')
-
-    _methods =  ('delete', 'pause', 'replicate', 'resume', 'schedule',
-                 'send_now', 'send_test', 'unschedule')
-
-    verbose_attr = 'subject'
-=======
     _attrs = ('archive_url', 'create_time', 'emails_sent', 'settings.folder_id',
               'settings.from_name', 'id', 'settings.inline_css', 'recipients.list_id',
               'send_time', 'status', 'settings.subject_line', 'settings.title',
@@ -126,7 +110,6 @@
                  'send_now', 'send_test', 'unschedule')
     
     verbose_attr = 'subject_line'
->>>>>>> 9db53795
 
     def __init__(self, master, info):
         super(Campaign, self).__init__(master, info)
@@ -182,13 +165,7 @@
 
 class Member(BaseChimpObject):
     _attrs = ('email', 'timestamp')
-<<<<<<< HEAD
-
-    _extended_attrs = ('id', 'ip_opt', 'ip_signup', 'merges', 'status')
-=======
-    
     _extended_attrs = ('id', 'ip_opt', 'ip_signup', 'merge_fields', 'status', 'interests')
->>>>>>> 9db53795
 
     verbose_attr = 'email'
     cache_key = 'email'
@@ -202,19 +179,15 @@
     def __getattr__(self, attr):
         if attr in self._extended_attrs:
             return self.info[attr]
-<<<<<<< HEAD
         raise AttributeError(attr)
 
     @property
     def interests(self):
         return [i.strip() for i in self.merges['INTERESTS'].split(',')]
-=======
-        raise AttributeError, attr
 
     @property
     def merges(self):
         return self.merge_fields
->>>>>>> 9db53795
 
     @property
     def info(self):
@@ -224,15 +197,9 @@
         return self.cache.get('list_member_info', self.con.list_member_info, self.master.id, self.email)
 
     def update(self):
-<<<<<<< HEAD
-        return self.con.list_update_member(self.master.id, self.email, self.merges)
-
-
-=======
         return self.con.list_update_member(self.master.id, self.email, self.merges, interests=self.interests)
-    
-    
->>>>>>> 9db53795
+
+
 class LazyMemberDict(dict):
     def __init__(self, master):
         super(LazyMemberDict, self).__init__()
@@ -251,21 +218,12 @@
     This represents a mailing list. Most of the methods (defined in _methods) are wrappers of the flat
     API found in chimpy.chimpy. As such, signatures are the same.
     '''
-<<<<<<< HEAD
-    _methods = ('batch_subscribe',
-                'batch_unsubscribe',
-                'subscribe', # Sig: (email_address,merge_vars{},email_type='text',double_optin=True)
-                'unsubscribe')
-
-    _attrs = ('id', 'date_created', 'name', 'web_id', 'stats')
-=======
     _methods = ('batch_subscribe', 
                 'batch_unsubscribe', 
                 'subscribe',
                 'unsubscribe')
     
     _attrs = ('id', 'date_created', 'name', 'stats')
->>>>>>> 9db53795
 
     verbose_attr = 'name'
 
@@ -279,7 +237,6 @@
     def list_interest_groupings(self):
         return self.master.con.list_interest_groupings(self.id)
 
-<<<<<<< HEAD
     def list_interest_groups(self, grouping_id=None, full=False):
         grouping_id = int(grouping_id or self._default_grouping())
         groupings = self.list_interest_groupings()
@@ -294,8 +251,6 @@
             return [group['name'] for group in grouping['groups']]
         return grouping
 
-=======
->>>>>>> 9db53795
     def add_interest_group(self, groupname, grouping_id=None):
         grouping_id = grouping_id or self._default_grouping()
         return self.master.con.list_interest_group_add(self.id, groupname, grouping_id)
@@ -362,7 +317,6 @@
                    'api': False}
         return self.add_webhook_if_not_exists(url, actions, sources)
 
-<<<<<<< HEAD
     @property
     def interest_groups(self):
         return self.get_interest_groups()
@@ -370,8 +324,6 @@
     def get_interest_groups(self):
         return self.cache.get('interest_groups', self.list_interest_groups, full=True)
 
-=======
->>>>>>> 9db53795
     def add_merge(self, key, desc, req=None):
         req = req or {}
         return self.master.con.list_merge_var_add(self.id, key, desc, req if req else False)
@@ -420,10 +372,6 @@
                 yield member
 
 
-<<<<<<< HEAD
-class Template(BaseChimpObject):
-    _attrs = ('id', 'layout', 'name', 'preview_image', 'sections', 'default_content', 'source', 'preview')
-=======
 class BoundTemplate(object):
 
     def __init__(self, template, data):
@@ -440,28 +388,12 @@
 
 class Template(BaseChimpObject):
     _attrs = ('id', 'name', 'thumbnail', 'type')
->>>>>>> 9db53795
+
 
     verbose_attr = 'name'
 
     def build(self, **kwargs):
-<<<<<<< HEAD
-        class BuiltTemplate(object):
-            def __init__(self, template, data):
-                self.template = template
-                self.data = data
-                self.id = self.template.id
-
-            def __iter__(self):
-                return iter(self.data.items())
-        data = {}
-        for key, value in kwargs.items():
-            if key in self.sections:
-                data['html_%s' % key] = value
-        return BuiltTemplate(self, data)
-=======
         return BoundTemplate(self, kwargs)
->>>>>>> 9db53795
 
 
 class Folder(BaseChimpObject):
@@ -514,11 +446,7 @@
         return self.get_campaigns()
 
     def get_campaigns(self):
-<<<<<<< HEAD
-        return self.cache.get('campaigns', self._get_categories)
-=======
         return self.cache.get('campaigns', self._get_campaigns)
->>>>>>> 9db53795
 
     @property
     def lists(self):
@@ -533,15 +461,9 @@
 
     def get_templates(self):
         return self.cache.get('templates', self._get_templates)
-<<<<<<< HEAD
-
-    def _get_categories(self):
-        return build_dict(self, Campaign, self.con.campaigns()['data'])
-=======
-    
+
     def _get_campaigns(self):
         return build_dict(self, Campaign, self.con.campaigns())
->>>>>>> 9db53795
 
     def _get_lists(self):
         return build_dict(self, List, self.con.lists())
@@ -564,11 +486,7 @@
         return self._get_by_id('lists', id)
 
     def get_campaign_by_id(self, id):
-<<<<<<< HEAD
-        return self._get_by_id('campaigns', id)
-=======
         return build_dict(self, Campaign, [self.con.campaign(id)])[id]
->>>>>>> 9db53795
 
     def get_template_by_id(self, id):
         return self._get_by_id('templates', id)
